--- conflicted
+++ resolved
@@ -8,7 +8,7 @@
   DialogContent,
   DialogActions,
   TextField,
-
+  Chip,
   IconButton,
   Alert,
   Snackbar,
@@ -512,164 +512,7 @@
     })}`;
   };
 
-<<<<<<< HEAD
-=======
-  // Configure table columns
-  const columns: ColumnConfig<WorkActivity>[] = [
-    {
-      key: 'date',
-      label: 'Date',
-      sortable: true,
-      render: (activity) => formatDate(activity.date),
-    },
-    {
-      key: 'workType',
-      label: 'Type',
-      sortable: true,
-      render: (activity) => (
-        <Chip 
-          label={activity.workType.replace('_', ' ').toUpperCase()} 
-          size="small" 
-          variant="outlined"
-        />
-      ),
-    },
-    {
-      key: 'clientName',
-      label: 'Client/Project',
-      sortable: true,
-      render: (activity) => (
-        <Box>
-          {activity.clientName && activity.clientId ? (
-            <Button 
-              variant="text" 
-              onClick={() => navigate(`/clients/${activity.clientId}`)}
-              sx={{ 
-                textAlign: 'left', 
-                justifyContent: 'flex-start', 
-                textTransform: 'none',
-                fontWeight: 600,
-                minHeight: 'auto',
-                p: 0
-              }}
-            >
-              {activity.clientName}
-            </Button>
-          ) : (
-            <Typography variant="body2" sx={{ fontWeight: 600 }}>
-              {activity.clientName || 'No Client'}
-            </Typography>
-          )}
-          {activity.projectName && (
-            <Typography variant="caption" color="text.secondary">
-              {activity.projectName}
-            </Typography>
-          )}
-        </Box>
-      ),
-    },
-    {
-      key: 'employeesList',
-      label: 'Employees',
-      render: (activity) => (
-        <Box sx={{ display: 'flex', flexWrap: 'wrap', gap: 0.5 }}>
-          {activity.employeesList.map((emp) => (
-            <Chip 
-              key={emp.employeeId}
-              label={`${emp.employeeName || 'Unknown'} (${emp.hours.toFixed(2)}h)`}
-              size="small"
-              icon={<PersonIcon />}
-            />
-          ))}
-        </Box>
-      ),
-    },
-    {
-      key: 'totalHours',
-      label: 'Hours',
-      sortable: true,
-      render: (activity) => (
-        <Box sx={{ display: 'flex', alignItems: 'center', gap: 1 }}>
-          <TimeIcon fontSize="small" />
-          <Typography variant="body2">
-            {activity.totalHours.toFixed(2)}h
-            {activity.billableHours && activity.billableHours !== activity.totalHours && (
-              <Typography component="span" variant="caption" color="text.secondary">
-                {' '}({activity.billableHours.toFixed(2)}h billable)
-              </Typography>
-            )}
-          </Typography>
-        </Box>
-      ),
-    },
-    {
-      key: 'totalCharges',
-      label: 'Charges',
-      sortable: true,
-      render: (activity) => (
-        <Box sx={{ display: 'flex', alignItems: 'center', gap: 1 }}>
-          <Typography variant="body2" sx={{ fontWeight: 600 }}>
-            ${activity.totalCharges.toFixed(2)}
-          </Typography>
-          {activity.chargesList.length > 0 && (
-            <Typography variant="caption" color="text.secondary">
-              ({activity.chargesList.length} item{activity.chargesList.length !== 1 ? 's' : ''})
-            </Typography>
-          )}
-        </Box>
-      ),
-    },
-    {
-      key: 'updatedAt',
-      label: 'Last Updated',
-      sortable: true,
-      render: (activity) => (
-        <Box sx={{ display: 'flex', alignItems: 'flex-start', gap: 0.5 }}>
-          <UpdateIcon sx={{ fontSize: '0.875rem', color: 'text.secondary', mt: 0.1 }} />
-          <Box>
-            <Typography variant="body2" sx={{ fontSize: '0.75rem' }}>
-              {formatTimestamp(activity.updatedAt)}
-            </Typography>
-            <Box sx={{ display: 'flex', alignItems: 'center', gap: 0.5, mt: 0.25 }}>
-              <Typography variant="caption" color="text.secondary" sx={{ fontSize: '0.65rem' }}>
-                by {activity.lastUpdatedBy === 'web_app' ? 'User' : 'Notion Sync'}
-              </Typography>
-              {activity.lastUpdatedBy === 'web_app' && (
-                <Chip 
-                  label="🛡️ Protected" 
-                  size="small" 
-                  variant="outlined"
-                  sx={{ 
-                    fontSize: '0.6rem', 
-                    height: '16px',
-                    '& .MuiChip-label': { px: 0.5 },
-                    color: 'warning.main',
-                    borderColor: 'warning.main'
-                  }}
-                />
-              )}
-            </Box>
-            <Typography variant="caption" color="text.secondary" sx={{ fontSize: '0.65rem' }}>
-              Created: {formatTimestamp(activity.createdAt)}
-            </Typography>
-          </Box>
-        </Box>
-      ),
-    },
-    {
-      key: 'status',
-      label: 'Status',
-      sortable: true,
-      render: (activity) => (
-        <Chip
-          label={activity.status.replace('_', ' ').toUpperCase()}
-          color={getStatusColor(activity.status) as any}
-          size="small"
-        />
-      ),
-    },
-  ];
->>>>>>> c12d8741
+
 
 
   if (loading) return <Typography>Loading work activities...</Typography>;
