--- conflicted
+++ resolved
@@ -380,12 +380,8 @@
 
   /**
    * Calculate billable hours from the component values
-<<<<<<< HEAD
-   * Break time is billable, only non-billable time is subtracted
+   * Break time (including adjustments) is billable, only non-billable time is subtracted
    * Formula: totalHours - (nonBillableTimeMinutes/60) + (adjustedTravelTimeMinutes/60)
-=======
-   * Formula: totalHours - (breakTimeMinutes/60) - (adjustedBreakTimeMinutes/60) - (nonBillableTimeMinutes/60) + (adjustedTravelTimeMinutes/60)
->>>>>>> 5c93d03e
    */
   private calculateBillableHours(
     totalHours: number,
@@ -394,20 +390,11 @@
     nonBillableTimeMinutes: number = 0,
     adjustedTravelTimeMinutes: number = 0
   ): number {
-<<<<<<< HEAD
     const nonBillableHours = nonBillableTimeMinutes / 60;
     const adjustedTravelHours = adjustedTravelTimeMinutes / 60;
     
-    // Break time is billable, only subtract non-billable time
+    // Break time (both base and adjusted) is billable, only subtract non-billable time
     const billableHours = totalHours - nonBillableHours + adjustedTravelHours;
-=======
-    const breakHours = breakTimeMinutes / 60;
-    const adjustedBreakHours = adjustedBreakTimeMinutes / 60;
-    const nonBillableHours = nonBillableTimeMinutes / 60;
-    const adjustedTravelHours = adjustedTravelTimeMinutes / 60;
-    
-    const billableHours = totalHours - breakHours - adjustedBreakHours - nonBillableHours + adjustedTravelHours;
->>>>>>> 5c93d03e
     
     // Ensure billable hours is not negative
     return Math.max(0, Math.round(billableHours * 100) / 100); // Round to 2 decimal places
